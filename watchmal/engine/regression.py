import torch

from watchmal.engine.reconstruction import ReconstructionEngine
from collections.abc import Mapping

# define some useful metrics for different regression targets
metric_functions = {
    'positions':  # mean 3D position error
        lambda x, y: torch.mean(torch.linalg.vector_norm(x-y, dim=1)),
    'directions':  # mean angle between directions
        lambda x, y: torch.mean(torch.arccos(torch.clamp(torch.sum(x*y, dim=-1)
                                                         / torch.linalg.vector_norm(x, dim=-1), -1, 1))),
    'angles':  # mean angle between directions
        lambda x, y: torch.mean(torch.arccos(torch.cos(x[:, 0])*torch.cos(y[:, 0])
                                             + torch.sin(x[:, 0])*torch.sin(y[:, 0])*torch.cos(x[:, 1]-y[:, 1]))),
    'energies':  # mean fractional error
        lambda x, y: torch.mean((x - y) / y),
}


class RegressionEngine(ReconstructionEngine):
    """Engine for performing training or evaluation for a regression network."""
    def __init__(self, target_key, model, rank, device, dump_path, target_scale_offset=0, target_scale_factor=1):
        """
        Parameters
        ==========
        target_key : string
            Name of the key for the target values in the dictionary returned by the dataloader
        model
            `nn.module` object that contains the full network that the engine will use in training or evaluation.
        rank : int
            The rank of process among all spawned processes (in multiprocessing mode).
        device : int
            The gpu that this process is running on.
        dump_path : string
            The path to store outputs in.
        target_scale_offset : float or dict of float
            Offset to subtract from target values when calculating the loss, or dict of offsets for each target
        target_scale_factor : float or dict of float
            Scale factor to divide target values by when calculating the loss, or dict of scale factors for each target
        """
        # create the directory for saving the log and dump files
        super().__init__(target_key, model, rank, device, dump_path)
        if isinstance(self.target_key, str):
            self.target_key = [self.target_key]
        self.target_sizes = None
        if isinstance(target_scale_offset, Mapping):  # each target has its own offset
            self.offset = {t: torch.tensor(target_scale_offset.get(t, 0)).to(self.device) for t in self.target_key}
        else:  # each target has the same offset
            self.offset = {t: torch.tensor(target_scale_offset).to(self.device) for t in self.target_key}
        if isinstance(target_scale_factor, Mapping):  # each target has its own scale
            self.scale = {t: torch.tensor(target_scale_factor.get(t, 1)).to(self.device) for t in self.target_key}
        else:  # each target has the same scale
            self.scale = {t: torch.tensor(target_scale_factor).to(self.device) for t in self.target_key}
        self.target_dict = None
        self.stacked_target = None
        self.predictions = None

    def process_target(self, data):
        """Extract the event data and target from the input data dict"""
<<<<<<< HEAD
        if isinstance(data['data'], (list, tuple)):
            self.data = (data['data'][0].to(self.device), data['data'][1].to(self.device)) 
        else: 
            self.data['data'].to(self.device)
        self.target = {t: data[t].to(self.device) for t in self.target_key}
=======
        self.target_dict = {t: data[t].to(self.device) for t in self.target_key}
>>>>>>> 5c968605
        # First time we get data, determine the target sizes
        if self.target_sizes is None:
            self.target_sizes = [v.shape[-1] if len(v.shape) > 1 else 1 for v in self.target_dict.values()]
        # scale and stack the targets for calculating the loss
        self.stacked_target = torch.column_stack([(v - self.offset[t]) / self.scale[t] for t, v in self.target_dict.items()])

    def forward_pass(self):
        """Compute predictions for a batch of data"""
        # evaluate the model on the data
        self.model_out = self.model(self.data)
        # split the output for each target
        split_model_out = torch.split(self.model_out, self.target_sizes, dim=1)
        self.predictions = {"predicted_" + t: o * self.scale[t] + self.offset[t]
                            for t, o in zip(self.target_key, split_model_out)}
        if self.target_dict is None:
            return self.predictions
        return self.target_dict | self.predictions

    def compute_metrics(self):
        self.loss = self.criterion(self.model_out, self.stacked_target)
        # return loss and metrics for the predictions
        metrics = {t+" error": metric_functions[t](self.predictions["predicted_"+t], v)
                   for t, v in self.target_dict.items() if t in metric_functions}
        metrics['loss'] = self.loss
        return metrics

    def save_state(self, suffix="", name=None):
        self.state_data["target_sizes"] = self.target_sizes
        super().save_state(suffix, name)

    def restore_state(self, weight_file):
        super().restore_state(weight_file)
        if "target_sizes" in self.state_data:
            self.target_sizes = self.state_data["target_sizes"]<|MERGE_RESOLUTION|>--- conflicted
+++ resolved
@@ -58,15 +58,13 @@
 
     def process_target(self, data):
         """Extract the event data and target from the input data dict"""
-<<<<<<< HEAD
         if isinstance(data['data'], (list, tuple)):
-            self.data = (data['data'][0].to(self.device), data['data'][1].to(self.device)) 
+            self.data = (d.to(self.device) for d in data['data'])
         else: 
             self.data['data'].to(self.device)
-        self.target = {t: data[t].to(self.device) for t in self.target_key}
-=======
+        
         self.target_dict = {t: data[t].to(self.device) for t in self.target_key}
->>>>>>> 5c968605
+        
         # First time we get data, determine the target sizes
         if self.target_sizes is None:
             self.target_sizes = [v.shape[-1] if len(v.shape) > 1 else 1 for v in self.target_dict.values()]
