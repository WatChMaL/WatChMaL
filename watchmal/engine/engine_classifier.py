--- conflicted
+++ resolved
@@ -82,20 +82,9 @@
         self.optimizer = None
         self.scheduler = None
     
-<<<<<<< HEAD
-    def configure_optimizers(self, settings):
-        """
-        Set up optimizers from optimizer config
-
-        Args:
-            optimizer_config    ... hydra config specifying optimizer object
-        """
-        self.optimizer = settings.optimizer_engine(params=self.model_accs.parameters(), lr=settings.lr, weight_decay=settings.weightDecay)
-=======
     def configure_optimizers(self, optimizer_config):
         """Instantiate an optimizer from a hydra config."""
         self.optimizer = instantiate(optimizer_config, params=self.model_accs.parameters())
->>>>>>> 0ed2fbb5
 
     def configure_scheduler(self, scheduler_config):
         """Instantiate a scheduler from a hydra config."""
@@ -190,16 +179,8 @@
         self.optimizer.zero_grad()  # reset accumulated gradient
         self.loss.backward()        # compute new gradient
         self.optimizer.step()       # step params
-<<<<<<< HEAD
-    
-    # ========================================================================
-    # Training and evaluation loops
-    
-    def train(self, settings):
-=======
 
     def train(self, train_config):
->>>>>>> 0ed2fbb5
         """
         Train the model on the training set.
 
@@ -312,12 +293,6 @@
             self.val_log.close()
         self.evaluate(settings,"")
 
-<<<<<<< HEAD
-
-
-
-    def validate(self, val_iter, num_val_batches, checkpointing, iterations_per_epoch, early_stopping_patience=-1):
-=======
     def validate(self, val_iter, num_val_batches, checkpointing):
         """
         Perform validation with the current state, on a number of batches of the validation set.
@@ -331,7 +306,6 @@
         checkpointing : bool
             Whether to save the current state to disk.
         """
->>>>>>> 0ed2fbb5
         # set model to eval mode
         self.model.eval()
         val_metrics = {"iteration": self.iteration, "loss": 0., "accuracy": 0., "saved_best": 0}
@@ -399,30 +373,8 @@
             self.val_log.record(val_metrics)
             self.val_log.write()
             self.val_log.flush()
-<<<<<<< HEAD
-    def evaluate(self, settings, test_config):
-        """
-        Evaluate the performance of the trained model on the test set
-
-        Args:
-            test_config ... hydra config specifying evaluation parameters
-        
-        Parameters:
-            self should have attributes model, data_loaders, dirpath
-        
-        Outputs:
-            indices     ... index in dataset of each event
-            labels      ... actual label of each event
-            predictions ... predicted label of each event
-            softmax     ... softmax output over classes for each event
-            
-        Returns: None
-        """
-=======
-
     def evaluate(self, test_config):
         """Evaluate the performance of the trained model on the test set."""
->>>>>>> 0ed2fbb5
         print("evaluating in directory: ", self.dirpath)
         print("Restoring Best State for Evaluation")
         self.restore_best_state("")
