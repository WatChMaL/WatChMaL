"""
Class for loading data in h5 format
"""

# torch imports
from torch.utils.data import Dataset

# generic imports
import h5py
import numpy as np
from abc import ABC, abstractmethod

class H5CommonDataset(Dataset, ABC):
    """
    Initialize with file of h5 data.  Sets up access to all of the data that is common between
    the digitized hits data and the truth hits data.  These are:
    
    event_ids 	(n_events,) 	int32 	ID of the event in the ROOT file
    root_files 	(n_events,) 	object 	File name and location of the ROOT file
    labels 	(n_events,) 	int32 	Label for event classification (gamma=0, electron=1, muon=2)
    positions 	(n_events,1,3) 	float32 	Initial (x, y, z) position of simulated particle
    angles 	(n_events,2) 	float32 	Initial direction of simulated particle as (polar, azimuth) angles
    energies 	(n_events,1) 	float32 	Initial total energy of simulated particle
    veto 	(n_events,) 	bool 	OD veto estimate based on any Cherenkov producing particles exiting the tank, with initial energy above threshold
    veto2 	(n_events,) 	bool 	OD veto estimate based on any Cherenkov producing particles exiting the tank, with an estimate of energy at the point the particle exits the tank being above threshold
    event_hits_index 	(n_events,) 	int64 	Starting index in the hit dataset objects for hits of a particular event
    
    hit_pmt 	(n_hits,) 	int32 	PMT ID of the digitized hit
    hit_time 	(n_hits,) 	float32 	Time of the digitized hit
    """
    def __init__(self, h5_path, is_distributed):
        """
        Args:
            h5_path             ... path to h5 dataset file
            is_distributed      ... whether running in multiprocessing mode
            transforms          ... transforms to apply
        """
        self.h5_path = h5_path
        with h5py.File(self.h5_path, 'r') as h5_file:
            self.dataset_length = h5_file["labels"].shape[0]

        self.initialized = False
        if not is_distributed:
            self.initialize()

    def initialize(self):
        self.file_descriptor = open(self.h5_path, 'rb')
        self.h5_file = h5py.File(self.file_descriptor, "r")

<<<<<<< HEAD
        self.event_ids          = np.array(self.h5_file["event_ids"])
        self.root_files         = np.array(self.h5_file["root_files"])
        self.labels             = np.array(self.h5_file["labels"])
        self.positions          = np.array(self.h5_file["positions"])
        self.angles             = np.array(self.h5_file["angles"])
        self.energies           = np.array(self.h5_file["energies"])
        if "veto" in self.h5_file.keys():
            self.veto               = np.array(self.h5_file["veto"])
            self.veto2              = np.array(self.h5_file["veto2"])
        self.event_hits_index   = np.array(self.h5_file["event_hits_index"])
=======
        self.event_ids          = np.array( self.h5_file['event_ids'])
        self.root_files         = np.array( self.h5_file['root_files'] )
        self.labels             = np.array( self.h5_file["labels"] )            
        self.positions          = np.array( self.h5_file["positions"] )  
        self.angles             = np.array( self.h5_file['angles'] )            
        self.energies           = np.array( self.h5_file['energies'] )   
        self.veto               = np.array( self.h5_file["veto"])
        self.veto2              = np.array( self.h5_file["veto2"])
        self.event_hits_index = np.append(self.h5_file["event_hits_index"], self.h5_file["hit_pmt"].shape[0]).astype(np.int64)
>>>>>>> cef06c6c
        
        self.hdf5_hit_pmt = self.h5_file["hit_pmt"]
        self.hdf5_hit_time = self.h5_file["hit_time"]

        self.hit_pmt = np.memmap(self.h5_path, mode="r", shape=self.hdf5_hit_pmt.shape,
                                 offset=self.hdf5_hit_pmt.id.get_offset(),
                                 dtype=self.hdf5_hit_pmt.dtype)

        self.time = np.memmap(self.h5_path, mode="r", shape=self.hdf5_hit_time.shape,
                              offset=self.hdf5_hit_time.id.get_offset(),
                              dtype=self.hdf5_hit_time.dtype)
        self.load_hits()

        # Set attribute so that method won't be invoked again
        self.initialized = True
        
    @abstractmethod
    def load_hits(self):
        pass

    def __len__(self):
        return self.dataset_length

    def __getitem__(self, item):
        if not self.initialized:
            self.initialize()

        data_dict = {
            "labels": self.labels[item],
            "energies": self.energies[item],
            "angles": self.angles[item],
            "positions": self.positions[item],
            "event_ids": self.event_ids[item],
            "root_files": self.root_files[item],
            "indices": item
        }

        return data_dict



class H5Dataset(H5CommonDataset, ABC):
    """
    Initialize digihits dataset.  Adds access to digitized hits data.  These are:
    hit_charge 	(n_hits,) 	float32 	Charge of the digitized hit
    """
    def __init__(self, h5_path, is_distributed):
        H5CommonDataset.__init__(self, h5_path, is_distributed)
        
    def load_hits(self):
        self.hdf5_hit_charge = self.h5_file["hit_charge"]
        self.hit_charge = np.memmap(self.h5_path, mode="r", shape=self.hdf5_hit_charge.shape,
                                    offset=self.hdf5_hit_charge.id.get_offset(),
                                    dtype=self.hdf5_hit_charge.dtype)
        
    def __getitem__(self, item):
        data_dict = super().__getitem__(item)

        start = self.event_hits_index[item]
        stop = self.event_hits_index[item + 1]

        hit_pmts = self.hit_pmt[start:stop].astype(np.int16)
        hit_charges = self.hit_charge[start:stop]
        hit_times = self.time[start:stop]

        data = {"hit_pmts" : hit_pmts,
                "hit_charges" : hit_charges,
                "hit_times" : hit_times}
        data_dict["data"] = data

        return data_dict

class H5TrueDataset(H5CommonDataset, ABC):
    """
    Initializes truehits dataset. Adds access to true photon hits data. These are:
    hit_parent 	(n_hits,) 	float32 	Parent track ID of the true hit, as defined by WCSim's true hit parent. -1 is used for dark noise.
    """
    def __init__(self, h5_path, transforms=None):
        H5CommonDataset.__init__(self, h5_path, transforms)
        
    def load_hits(self):
        self.all_hit_parent = self.h5_file["hit_parent"]
        self.hit_parent = np.memmap( self.h5_path, mode="r", shape=self.all_hit_parent.shape,
                              offset=self.all_hit_parent.id.get_offset(),
                              dtype=self.all_hit_parent.dtype)

    def digitize(self,truepmts,truetimes,trueparents):
        """
        Replace below with a real digitization.  For now take time closest to zero as time, and sum of photons as charge.
        """
        pmt_time_dict = { pmt: truetimes[ truepmts==pmt ] for pmt in truepmts }
        pmt_photons_dict = { pmt : len(truetimes[ truepmts==pmt]) for pmt in truepmts }
        pmt_mintimes_dict = { pmt : min( abs(truetimes[ truepmts==pmt]) )   for pmt in truepmts }

        timeoffset = 950.0
        allpmts  = np.array( list(pmt_photons_dict.keys()) )
        alltimes = np.array( list(pmt_mintimes_dict.values()) ) + timeoffset
        allcharges = np.array( list(pmt_photons_dict.values()) )
        return allpmts, alltimes, allcharges

    def __getitem__(self, item):
        data_dict = super().__getitem__(item)

        start = self.event_hits_index[item]
        stop = self.event_hits_index[item + 1]

        self.true_pmts    = self.hit_pmt[start:stop].astype(np.int16)
        self.true_times   = self.time[start:stop]
        self.true_parents = self.hit_parent[start:stop]
        hit_pmts, hit_times, hit_charges = self.digitize(self.true_pmts, self.true_times, self.true_parents )

        data = {"hit_pmts" : hit_pmts,
                "hit_charges" : hit_charges,
                "hit_times" : hit_times}
        data_dict["data"] = data

        return data_dict<|MERGE_RESOLUTION|>--- conflicted
+++ resolved
@@ -47,7 +47,6 @@
         self.file_descriptor = open(self.h5_path, 'rb')
         self.h5_file = h5py.File(self.file_descriptor, "r")
 
-<<<<<<< HEAD
         self.event_ids          = np.array(self.h5_file["event_ids"])
         self.root_files         = np.array(self.h5_file["root_files"])
         self.labels             = np.array(self.h5_file["labels"])
@@ -57,18 +56,7 @@
         if "veto" in self.h5_file.keys():
             self.veto               = np.array(self.h5_file["veto"])
             self.veto2              = np.array(self.h5_file["veto2"])
-        self.event_hits_index   = np.array(self.h5_file["event_hits_index"])
-=======
-        self.event_ids          = np.array( self.h5_file['event_ids'])
-        self.root_files         = np.array( self.h5_file['root_files'] )
-        self.labels             = np.array( self.h5_file["labels"] )            
-        self.positions          = np.array( self.h5_file["positions"] )  
-        self.angles             = np.array( self.h5_file['angles'] )            
-        self.energies           = np.array( self.h5_file['energies'] )   
-        self.veto               = np.array( self.h5_file["veto"])
-        self.veto2              = np.array( self.h5_file["veto2"])
-        self.event_hits_index = np.append(self.h5_file["event_hits_index"], self.h5_file["hit_pmt"].shape[0]).astype(np.int64)
->>>>>>> cef06c6c
+        self.event_hits_index   = np.append(self.h5_file["event_hits_index"], self.h5_file["hit_pmt"].shape[0]).astype(np.int64)
         
         self.hdf5_hit_pmt = self.h5_file["hit_pmt"]
         self.hdf5_hit_time = self.h5_file["hit_time"]
@@ -107,7 +95,6 @@
         }
 
         return data_dict
-
 
 
 class H5Dataset(H5CommonDataset, ABC):
