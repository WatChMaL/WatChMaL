"""
Utils for handling creation of dataloaders
"""

# hydra imports
from hydra.utils import instantiate

# torch imports
import torch
from torch.utils.data import DataLoader
from torch.utils.data import SubsetRandomSampler
from torch.utils.data.distributed import DistributedSampler
from torch.utils.data import DataLoader
from torch.utils.data import SubsetRandomSampler

# generic imports
import numpy as np
import random

# WatChMaL imports
from watchmal.dataset.samplers import DistributedSamplerWrapper

def get_data_loader(dataset, batch_size, sampler, num_workers, is_distributed, seed, split_path=None, split_key=None, transforms=None):
    """
    Returns data loaders given dataset and sampler configs

    Args:
        dataset         ... hydra config specifying dataset object
        batch_size      ... batch size
        sampler         ... hydra config specifying sampler object
        num_workers     ... number of workers to use in dataloading
        is_distributed  ... whether running in multiprocessing mode, used to wrap sampler using DistributedSamplerWrapper
        seed            ... seed used to coordinate samplers in distributed mode
        split_path      ... path to indices specifying splitting of dataset among train/val/test
        split_key       ... string key to select indices
        transforms      ... list of transforms to apply
    
    Returns: dataloader created with instantiated dataset and (possibly wrapped) sampler
    """
    dataset = instantiate(dataset, transforms=transforms, is_distributed=is_distributed)
    
    if split_path is not None and split_key is not None:
        split_indices = np.load(split_path, allow_pickle=True)[split_key]
        sampler = instantiate(sampler, split_indices)
    else:
        sampler = instantiate(sampler)
    
    if is_distributed:
        ngpus = torch.distributed.get_world_size()

        batch_size = int(batch_size/ngpus)
        
        sampler = DistributedSamplerWrapper(sampler=sampler, seed=seed)
    
<<<<<<< HEAD
    return DataLoader(dataset, sampler=sampler, batch_size=batch_size, num_workers=num_workers)


def get_transformations(transformations, transform_names):
    if transform_names is not None:
        for transform_name in transform_names:
            assert hasattr(transformations, transform_name), f"Error: There is no defined transform named {transform_name}"
        transform_funcs = [getattr(transformations, transform_name) for transform_name in transform_names]
        return transform_funcs
    else:
        return None


def apply_random_transformations(transforms, data):
    if transforms is not None:
        for transformation in transforms:
            if random.getrandbits(1):
                data = transformation(data)
    return data
=======
    # TODO: added drop_last, should decide if we want to keep this
    return DataLoader(dataset, sampler=sampler, batch_size=batch_size, num_workers=num_workers, drop_last=True)
    
>>>>>>> cef06c6c
<|MERGE_RESOLUTION|>--- conflicted
+++ resolved
@@ -52,8 +52,8 @@
         
         sampler = DistributedSamplerWrapper(sampler=sampler, seed=seed)
     
-<<<<<<< HEAD
-    return DataLoader(dataset, sampler=sampler, batch_size=batch_size, num_workers=num_workers)
+    # TODO: added drop_last, should decide if we want to keep this
+    return DataLoader(dataset, sampler=sampler, batch_size=batch_size, num_workers=num_workers, drop_last=True)
 
 
 def get_transformations(transformations, transform_names):
@@ -71,9 +71,4 @@
         for transformation in transforms:
             if random.getrandbits(1):
                 data = transformation(data)
-    return data
-=======
-    # TODO: added drop_last, should decide if we want to keep this
-    return DataLoader(dataset, sampler=sampler, batch_size=batch_size, num_workers=num_workers, drop_last=True)
-    
->>>>>>> cef06c6c
+    return data