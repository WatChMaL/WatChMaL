--- conflicted
+++ resolved
@@ -49,11 +49,8 @@
     """
 
     def __init__(self, h5file, mpmt_positions_file, transforms=None, use_new_mpmt_convention=False, channels=None,
-<<<<<<< HEAD
-                 collapse_mpmt_channels=None, channel_scale_factor=None, channel_scale_offset=None, geometry_file=None):
-=======
-                 collapse_mpmt_channels=None, channel_scaling=None, geometry_file=None, use_memmap=True):
->>>>>>> b3250cb1
+                 collapse_mpmt_channels=None, channel_scale_factor=None, channel_scale_offset=None, geometry_file=None,
+                 use_memmap=True):
         """
         Constructs a dataset for CNN data. Event hit data is read in from the HDF5 file and the PMT charge data is
         formatted into an event-display-like image for input to a CNN. Each pixel of the image corresponds to one mPMT
@@ -77,20 +74,14 @@
             channels. i.e. provides the mean and the std of PMT charges and/or time in each mPMT instead of providing
             all PMT data. It can be [], ['charge'], ['time'] or ['charge', 'time']. By default, no collapsing is
             performed.
-<<<<<<< HEAD
         channel_scale_offset: dict of float
             Dictionary with keys corresponding to channels and values contain the offsets to subtract from that channel.
             By default, no scaling is applied.
         channel_scale_factor: dict of float
             Dictionary with keys corresponding to channels and values contain the factors to divide that channel by.
             By default, no scaling is applied.
-=======
-        channel_scaling: dict of (int, int)
-            Dictionary with keys corresponding to channels and values contain the offset and scale to use. By default,
-            no scaling is applied.
         use_memmap: bool
             Use a memmap and load data into memory as needed (default), otherwise load entire dataset at initialisation
->>>>>>> b3250cb1
 """
 
         super().__init__(h5file, use_memmap)
